--- conflicted
+++ resolved
@@ -9,12 +9,9 @@
 import time
 import xml.etree.ElementTree
 from queue import Queue
-<<<<<<< HEAD
 import tf
-=======
 from typing import List, Optional, Dict, Tuple, Callable
 from typing import Union
->>>>>>> 7753cca7
 
 import numpy as np
 import pybullet as p
@@ -1088,7 +1085,6 @@
         self.world.restore_state(*s)
         return contact_points
 
-<<<<<<< HEAD
     def update_joints_from_topic(self, topic_name: str) -> None:
         msg = rospy.wait_for_message(topic_name, JointState)
         joint_names = msg.name
@@ -1110,8 +1106,6 @@
                            position[0][2],
                            position[1]])
 
-def filter_contact_points(contact_points, exclude_ids):
-=======
     def set_color(self, color: List[float], link: Optional[str] = "") -> None:
         """
         Changes the color of this object, the color has to be given as a list
@@ -1218,7 +1212,6 @@
     :param exclude_ids: A list of unique ids of Objects that should be removed from the list
     :return: A list containing 'contact_points' without Objects that are in 'exclude_ids'
     """
->>>>>>> 7753cca7
     return list(filter(lambda cp: cp[2] not in exclude_ids, contact_points))
 
 
