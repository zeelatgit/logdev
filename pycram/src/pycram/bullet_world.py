"""Implementation of the BulletWorld

Classes:
BulletWorld -- The Representation of the physics simulation
Gui -- Starts a new thread to keep the gui persistent
Object -- Representation of an object in the BulletWorld
"""

import pybullet as p
import threading
import time
import pathlib
from .event import Event
from .helper import transform


class BulletWorld:
    """
    The BulletWorld Class represents the physics Simulation.
    The Class variable 'current_bullet_world' always points to the latest initialized BulletWorld.
    Every BulletWorld object holds the reference to the previous 'current_bullet_world' and if the 'exit' method
    of this BulletWorld will be called the previous 'current_bullet_world' becomes the new 'current_bullet_world'.
    """

    current_bullet_world = None
    robot = None

    def __init__(self, type="GUI"):
        """
        The constructor initializes a new simulation. The parameter decides if the Simulation should be graphical or
        non-graphical. It can only exist one graphical simulation at the time, but an arbitrary amount of non-graphical.

        The BulletWorld object also initializes the Events for attachment, detachment and for manipulating the world.
        :param type: Can either be "GUI" for graphical or "DIRECT" for non-graphical. The default parameter is "GUI"
        """
        self.objects = []
        self.client_id = -1
        self.detachment_event = Event()
        self.attachment_event = Event()
        self.manipulation_event = Event()
        self._gui_thread = Gui(self, type)
        self._gui_thread.start()
        time.sleep(0.1)
        self.last_bullet_world = BulletWorld.current_bullet_world
        BulletWorld.current_bullet_world = self

    def get_objects_by_name(self, name):
        return list(filter(lambda obj: obj.name == name, self.objects))

    def get_objects_by_type(self, obj_type):
        return list(filter(lambda obj: obj.type == obj_type, self.objects))

    def get_object_by_id(self, id):
        return list(filter(lambda obj: obj.id == id, self.objects))[0]

    def get_attachment_event(self):
        return self.attachment_event

    def get_detachment_event(self):
        return self.detachment_event

    def get_manipulation_event(self):
        return self.manipulation_event

    def set_realtime(self, real_time):
        p.setRealTimeSimulation(1 if real_time else 0, self.client_id)

    def set_gravity(self, velocity):
        p.setGravity(velocity[0], velocity[1], velocity[2], physicsClientId=self.client_id)

    def set_robot(self, robot):
        BulletWorld.robot = robot

    def simulate(self, seconds):
        for i in range(0, int(seconds * 240)):
            p.stepSimulation(self.client_id)

    def exit(self):
        BulletWorld.current_bullet_world = self.last_bullet_world
        p.disconnect(self.client_id)
        self._gui_thread.join()

    def copy(self):
        """
        Copies this Bullet World into another and returns it. The other BulletWorld
        will be in Direct mode.
        :return: The reference to the new BulletWorld
        """
        world = BulletWorld("DIRECT")
        for obj in self.objects:
            o = Object(obj.name, obj.type, obj.path, obj.get_position(), obj.get_orientation(),
                            world, obj.color)
            for joint in obj.joints:
                o.set_joint_state(joint, obj.get_joint_state(joint))
        return world


current_bullet_world = BulletWorld.current_bullet_world


class Gui(threading.Thread):
    """
    This class is for internal use only. It initializes the physics simulation
    in a new thread an holds it active.
    """
    def __init__(self, world, type):
        threading.Thread.__init__(self)
        self.world = world
        self.type = type

    def run(self):
        """
        This method initializes the new simulation and checks in an endless loop
        if it is still active. If it is the
        thread will be suspended for 10 seconds, if it is not the method and
        thus the thread terminates.
        """
        if self.type == "GUI":
            self.world.client_id = p.connect(p.GUI)
        else:
            self.world.client_id = p.connect(p.DIRECT)

        while p.isConnected(self.world.client_id):
            time.sleep(10)


class Object:
    """
    This class represents an object in the BulletWorld.
    """

    def __init__(self, name, type, path, position=[0, 0, 0], orientation=[0, 0, 0, 1], world=None, color=[1, 1, 1, 1]):
        """
        The constructor loads the urdf file into the given BulletWorld, if no BulletWorld is specified the
        'current_bullet_world' will be used. It is also possible to load .obj and .stl file into the BulletWorld.
        The color parameter takes the color as rgba. This is only used when spawning .obj or .stl files and will be
        ignored for .urdf files.
        :param name: The name of the object
        :param type; The type of the object
        :param path: The path to the source file, it can be either .urdf, .obj or .stl
        :param position: The position in which the object should be spawned
        :param orientation: The orientation with which the object should be spawned
        :param world: The BulletWorld in which the object should be spawned, if no world is specified the 'current_bullet_world' will be used
        :param color: The color with which the object should be spawned.
        """
        self.world = world if world is not None else BulletWorld.current_bullet_world
        self.name = name
        self.type = type
        self.path = path
        self.color = color
        self.id = _load_object(name, path, position, orientation, world, color)
        self.joints = self._joint_or_link_name_to_id("joint")
        self.links = self._joint_or_link_name_to_id("link")
        self.attachments = {}
        self.cids = {}
        self.world.objects.append(self)

    def attach(self, object, link=None, loose=False):
        """
        This method attaches an other object to this object. This is done by
        saving the transformation between the given link, if there is one, and
        the base pose of the other object. Additional the name of the link, to
        which the obejct is attached, will be saved.
        Furthermore, a constraint of pybullet will be created so the attachment
        also works in the simulation.
        :param object: The other object that should be attached
        :param link: The link of this obejct to which the other object should be
        attached.
        """
        link_id = self.get_link_id(link) if link else -1
        link_T_object = self._calculate_transform(object, link)
        self.attachments[object] = [link_T_object, link, loose]
        object.attachments[self] = [p.invertTransform(link_T_object[0], link_T_object[1]), None, False]

<<<<<<< HEAD
        cid = p.createConstraint(self.id, link_id, object.id, -1, p.JOINT_FIXED,
                            [0, 1, 0], link_T_object[0], [0, 0, 0], link_T_object[1], physicsClientId=self.world.client_id)
=======
        cid = p.createConstraint(self.id, link_id, object.id, -1, p.JOINT_FIXED, [0, 1, 0], link_T_object[0], [0, 0, 0], link_T_object[1])
>>>>>>> 0f79e20f
        self.cids[object] = cid
        object.cids[self] = cid
        self.world.attachment_event(self, [self, object])


    def detach(self, object):
        """
        This method detaches an other object from this object. This is done by
        deleting the attachment from the attachments dictionaty of both obejects
        and deleting the constraint of pybullet.
        After the detachment the detachment event of the
        corresponding BulletWorld w:ill be fired.
        :param object: The object which should be detached
        """
        del self.attachments[object]
        del object.attachments[self]

<<<<<<< HEAD
        p.removeConstraint(self.cids[object], physicsClientId=self.world.client_id)
=======
        p.removeConstraint(self.cids[object])
>>>>>>> 0f79e20f

        del self.cids[object]
        del object.cids[self]
        self.world.detachment_event(self, [self, object])

    def get_position(self):
        return p.getBasePositionAndOrientation(self.id, physicsClientId=self.world.client_id)[0]

    def get_pose(self):
        return self.get_position()

    def get_orientation(self):
        return p.getBasePositionAndOrientation(self.id, self.world.client_id)[1]

    def get_position_and_orientation(self):
        return p.getBasePositionAndOrientation(self.id, physicsClientId=self.world.client_id)[:2]

    def set_position_and_orientation(self, position, orientation):
        p.resetBasePositionAndOrientation(self.id, position, orientation, self.world.client_id)
<<<<<<< HEAD
        self._set_attached_objects(None)
=======
        self._set_attached_objects([self])
>>>>>>> 0f79e20f

    def _set_attached_objects(self, prev_object):
        """
        This method updates the positions of all attached objects. This is done
        by calculating the new pose in world coordinate frame and setting the
        base pose of the attached objects to this new pose.
        After this the _set_attached_objects method of all attached objects
        will be called.
        :param prev_object: The object that called this method, this will be
        excluded to prevent recursion in the update.
        """
        for obj in self.attachments:
<<<<<<< HEAD
            if obj == prev_object:
=======
            if obj in prev_object:
>>>>>>> 0f79e20f
                continue
            if self.attachments[obj][2]:
                # Updates the attachment transformation and contraint if the
                # attachment is loos, instead of updating the position of all attached objects
                link_T_object = self._calculate_transform(obj, self.attachments[obj][1])
                link_id = self.get_link_id(self.attachments[obj][1]) if self.attachments[obj][1] else -1
                self.attachments[obj][0] = link_T_object
                obj.attachments[self][0] = p.invertTransform(link_T_object[0], link_T_object[1])
                p.removeConstraint(self.cids[obj])
                cid = p.createConstraint(self.id, link_id, obj.id, -1, p.JOINT_FIXED, [0, 0, 0], link_T_object[0], [0, 0, 0], link_T_object[1])
                self.cids[obj] = cid
                obj.cids[self] = cid
            else:
                # Updates the position of all attached objects
                link_T_object = self.attachments[obj][0]
                link_name = self.attachments[obj][1]
                world_T_link = self.get_link_position_and_orientation(link_name) if link_name else self.get_position_and_orientation()
                world_T_object = p.multiplyTransforms(world_T_link[0], world_T_link[1], link_T_object[0], link_T_object[1])
                p.resetBasePositionAndOrientation(obj.id, world_T_object[0], world_T_object[1])
<<<<<<< HEAD
                obj._set_attached_objects(self)
=======
                obj._set_attached_objects(prev_object + [self])
>>>>>>> 0f79e20f

    def _calculate_transform(self, obj, link):
        link_id = self.get_link_id(link) if link else -1
        world_T_link =  self.get_link_position_and_orientation(link) if link else self.get_position_and_orientation()
        link_T_world = p.invertTransform(world_T_link[0], world_T_link[1])
        world_T_object = obj.get_position_and_orientation()
        link_T_object = p.multiplyTransforms(link_T_world[0], link_T_world[1],
                                              world_T_object[0], world_T_object [1], self.world.client_id)
        return link_T_object

    def set_position(self, position):
        self.set_position_and_orientation(position, self.get_orientation())

    def set_orientation(self, orientation):
        self.set_position_and_orientation(self.get_position(), orientation)

    def set_pose(self, position):
        self.set_position(position)

    def _joint_or_link_name_to_id(self, type):
        nJoints = p.getNumJoints(self.id, self.world.client_id)
        joint_name_to_id = {}
        info = 1 if type == "joint" else 12
        for i in range(0, nJoints):
            joint_info = p.getJointInfo(self.id, i, self.world.client_id)
            joint_name_to_id[joint_info[info].decode('utf-8')] = joint_info[0]
        return joint_name_to_id

    def get_joint_id(self, name):
        return self.joints[name]

    def get_link_id(self, name):
        return self.links[name]

    def get_link_position_and_orientation(self, name):
        return p.getLinkState(self.id, self.links[name], physicsClientId=self.world.client_id)[:2]

    def get_link_position(self, name):
        return p.getLinkState(self.id, self.links[name], physicsClientId=self.world.client_id)[0]

    def get_link_orientation(self, name):
        return p.getLinkState(self.id, self.links[name], physicsClientId=self.world.client_id)[1]

    def set_joint_state(self, joint_name, joint_pose):
<<<<<<< HEAD
        p.resetJointState(self.id, self.joints[joint_name], joint_pose, physicsClientId=self.world.client_id)
        self._set_attached_objects(None)


    def get_joint_state(self, joint_name):
        return p.getJointState(self.id, self.joints[joint_name], physicsClientId=self.world.client_id)[0]
=======
        p.resetJointState(self.id, self.joints[joint_name], joint_pose)
        self._set_attached_objects([self])

>>>>>>> 0f79e20f


def _load_object(name, path, position, orientation, world, color):
    """
    This method loads an object to the given BulletWorld with the given position and orientation. The color will only be
    used when an .obj or .stl file is given.
    If a .obj or .stl file is given then, before spawning, a urdf file with the .obj or .stl as mesh will be created
    and this .urdf file will be loaded instead.
    :param name: The name of the object which should be spawned
    :param path: The path to the source file
    :param position: The position in which the object should be spawned
    :param orientation: The orientation in which the object should be spawned
    :param world: The BulletWorld to which the Object should be spawned
    :param color: The color of the object, only used when .obj or .stl file is given
    :return: The unique id of the object
    """
    extension = pathlib.Path(path).suffix
    world, world_id = _world_and_id(world)
    if extension == ".obj" or extension == ".stl":
        path = _generate_urdf_file(name, path, color)
    return p.loadURDF(path, basePosition=position, baseOrientation=orientation, physicsClientId=world_id)


def _generate_urdf_file(name, path, color):
    """
    This method generates an .urdf file with the given .obj or .stl file as mesh. In addition the given color will be
    used to crate a material tag in the URDF,
    :param name: The name of the object
    :param path: The path to the .obj or .stl file
    :param color: The color which should be used for the material tag
    :return: The name of the generated .urdf file
    """
    urdf_template = '<?xml version="0.0" ?> \n \
                        <robot name="~a"> \n \
                         <link name="~a_main"> \n \
                            <visual> \n \
                                <geometry>\n \
                                    <mesh filename="~b" scale="1 1 1"/> \n \
                                </geometry>\n \
                                <material name="white">\n \
                                    <color rgba="~c"/>\n \
                                </material>\n \
                          </visual> \n \
                        <collision> \n \
                        <geometry>\n \
                            <mesh filename="~b" scale="1 1 1"/>\n \
                        </geometry>\n \
                        </collision>\n \
                        </link> \n \
                        </robot>'
    rgb = " ".join(list(map(str, color)))
    content = urdf_template.replace("~a", name).replace("~b", path).replace("~c", rgb)
    with open(name + ".urdf", "w", encoding="utf-8") as file:
        file.write(content)
    return name + ".urdf"


def _world_and_id(world):
    """
    This method selects the world to be used. If the given world is None the 'current_bullet_world' is used.
    :param world: The world which should be used or None if 'current_bullet_world' should be used
    :return: The BulletWorld object and the id of this BulletWorld
    """
    world = world if world is not None else BulletWorld.current_bullet_world
    id = world.client_id if world is not None else BulletWorld.current_bullet_world.client_id
    return world, id<|MERGE_RESOLUTION|>--- conflicted
+++ resolved
@@ -171,13 +171,9 @@
         link_T_object = self._calculate_transform(object, link)
         self.attachments[object] = [link_T_object, link, loose]
         object.attachments[self] = [p.invertTransform(link_T_object[0], link_T_object[1]), None, False]
-
-<<<<<<< HEAD
+        
         cid = p.createConstraint(self.id, link_id, object.id, -1, p.JOINT_FIXED,
                             [0, 1, 0], link_T_object[0], [0, 0, 0], link_T_object[1], physicsClientId=self.world.client_id)
-=======
-        cid = p.createConstraint(self.id, link_id, object.id, -1, p.JOINT_FIXED, [0, 1, 0], link_T_object[0], [0, 0, 0], link_T_object[1])
->>>>>>> 0f79e20f
         self.cids[object] = cid
         object.cids[self] = cid
         self.world.attachment_event(self, [self, object])
@@ -195,11 +191,7 @@
         del self.attachments[object]
         del object.attachments[self]
 
-<<<<<<< HEAD
         p.removeConstraint(self.cids[object], physicsClientId=self.world.client_id)
-=======
-        p.removeConstraint(self.cids[object])
->>>>>>> 0f79e20f
 
         del self.cids[object]
         del object.cids[self]
@@ -219,11 +211,7 @@
 
     def set_position_and_orientation(self, position, orientation):
         p.resetBasePositionAndOrientation(self.id, position, orientation, self.world.client_id)
-<<<<<<< HEAD
-        self._set_attached_objects(None)
-=======
         self._set_attached_objects([self])
->>>>>>> 0f79e20f
 
     def _set_attached_objects(self, prev_object):
         """
@@ -236,11 +224,7 @@
         excluded to prevent recursion in the update.
         """
         for obj in self.attachments:
-<<<<<<< HEAD
-            if obj == prev_object:
-=======
             if obj in prev_object:
->>>>>>> 0f79e20f
                 continue
             if self.attachments[obj][2]:
                 # Updates the attachment transformation and contraint if the
@@ -260,11 +244,7 @@
                 world_T_link = self.get_link_position_and_orientation(link_name) if link_name else self.get_position_and_orientation()
                 world_T_object = p.multiplyTransforms(world_T_link[0], world_T_link[1], link_T_object[0], link_T_object[1])
                 p.resetBasePositionAndOrientation(obj.id, world_T_object[0], world_T_object[1])
-<<<<<<< HEAD
-                obj._set_attached_objects(self)
-=======
                 obj._set_attached_objects(prev_object + [self])
->>>>>>> 0f79e20f
 
     def _calculate_transform(self, obj, link):
         link_id = self.get_link_id(link) if link else -1
@@ -309,18 +289,12 @@
         return p.getLinkState(self.id, self.links[name], physicsClientId=self.world.client_id)[1]
 
     def set_joint_state(self, joint_name, joint_pose):
-<<<<<<< HEAD
         p.resetJointState(self.id, self.joints[joint_name], joint_pose, physicsClientId=self.world.client_id)
         self._set_attached_objects(None)
 
 
     def get_joint_state(self, joint_name):
         return p.getJointState(self.id, self.joints[joint_name], physicsClientId=self.world.client_id)[0]
-=======
-        p.resetJointState(self.id, self.joints[joint_name], joint_pose)
-        self._set_attached_objects([self])
-
->>>>>>> 0f79e20f
 
 
 def _load_object(name, path, position, orientation, world, color):
