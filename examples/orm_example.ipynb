{
 "cells": [
  {
   "cell_type": "markdown",
   "metadata": {},
   "source": [
    "# Hands on Object Relational Mapping in PyCram\n",
    "\n",
    "This tutorial will walk through the serialization of a minimal plan in pycram.\n",
    "First we will import sqlalchemy, create an in memory database and connect a session to it."
   ]
  },
  {
   "cell_type": "code",
   "execution_count": 1,
   "metadata": {
    "ExecuteTime": {
<<<<<<< HEAD
     "end_time": "2023-04-17T10:37:41.201035Z",
     "start_time": "2023-04-17T10:37:41.200906Z"
=======
     "start_time": "2023-04-28T09:50:23.878099Z",
     "end_time": "2023-04-28T09:50:23.964996Z"
>>>>>>> 4ad064f2
    }
   },
   "outputs": [
    {
     "data": {
<<<<<<< HEAD
      "text/plain": [
       "<sqlalchemy.orm.session.Session at 0x7fe50afbe040>"
      ]
=======
      "text/plain": "<sqlalchemy.orm.session.Session at 0x7f9dd4933a00>"
>>>>>>> 4ad064f2
     },
     "execution_count": 1,
     "metadata": {},
     "output_type": "execute_result"
    }
   ],
   "source": [
    "import sqlalchemy\n",
    "import sqlalchemy.orm\n",
    "\n",
    "engine = sqlalchemy.create_engine(\"sqlite+pysqlite:///:memory:\", echo=False)\n",
    "session = sqlalchemy.orm.Session(bind=engine)\n",
    "session"
   ]
  },
  {
   "cell_type": "markdown",
   "metadata": {},
   "source": [
    "Next we create the database schema using the sqlalchemy functionality. For that we need to import the base class of pycram.orm."
   ]
  },
  {
   "cell_type": "code",
   "execution_count": 2,
   "metadata": {
    "ExecuteTime": {
     "end_time": "2023-04-17T10:37:41.669949Z",
     "start_time": "2023-04-17T10:37:41.669839Z"
    }
   },
   "outputs": [
    {
     "name": "stderr",
     "output_type": "stream",
     "text": [
      "Unknown attribute \"type\" in /robot[@name='pr2']/link[@name='base_laser_link']\n",
      "Unknown attribute \"type\" in /robot[@name='pr2']/link[@name='wide_stereo_optical_frame']\n",
      "Unknown attribute \"type\" in /robot[@name='pr2']/link[@name='narrow_stereo_optical_frame']\n",
      "Unknown attribute \"type\" in /robot[@name='pr2']/link[@name='laser_tilt_link']\n",
      "Unknown attribute \"type\" in /robot[@name='pr2']/link[@name='base_laser_link']\n",
      "Unknown attribute \"type\" in /robot[@name='pr2']/link[@name='wide_stereo_optical_frame']\n",
      "Unknown attribute \"type\" in /robot[@name='pr2']/link[@name='narrow_stereo_optical_frame']\n",
      "Unknown attribute \"type\" in /robot[@name='pr2']/link[@name='laser_tilt_link']\n"
     ]
    },
    {
     "name": "stdout",
     "output_type": "stream",
     "text": [
      "shutdown request: [/pycram] Reason: new node registered with same name\n"
     ]
    }
   ],
   "source": [
    "import pycram.orm.base\n",
    "import pycram.orm.task\n",
    "import pycram.orm.object_designator\n",
    "import pycram.orm.motion_designator\n",
    "import pycram.orm.action_designator\n",
    "pycram.orm.base.Base.metadata.create_all(engine)\n",
    "session.commit()"
<<<<<<< HEAD
   ]
=======
   ],
   "metadata": {
    "collapsed": false,
    "ExecuteTime": {
     "start_time": "2023-04-28T09:50:25.450726Z",
     "end_time": "2023-04-28T09:50:25.884566Z"
    }
   }
>>>>>>> 4ad064f2
  },
  {
   "cell_type": "markdown",
   "metadata": {},
   "source": [
<<<<<<< HEAD
    "Next we will write a simple plan where the robot parks his arms and then moves somewhere. We will construct a TaskTree around it such that we can serialize it later. As usual, we first create a world and then define the plan. After that we get and print the task tree."
   ]
  },
  {
   "cell_type": "code",
   "execution_count": null,
   "metadata": {
    "ExecuteTime": {
     "end_time": "2023-04-17T10:37:56.755551Z",
     "start_time": "2023-04-17T10:37:56.755446Z"
=======
    "Next we will write a simple pick and place plan. We will construct a TaskTree around it such that we can serialize it later. As usual, we first create a world and then define the plan. After that we get and print the task tree."
   ],
   "metadata": {
    "collapsed": false
   }
  },
  {
   "cell_type": "code",
   "execution_count": 3,
   "outputs": [
    {
     "name": "stdout",
     "output_type": "stream",
     "text": [
      "no_operation()\n",
      "└── plan()\n",
      "    ├── perform(self = ParkArmsAction.Action(arm=<Arms.BOTH: 3>))\n",
      "    ├── perform(self = MoveTorsoAction.Action(position=0.3))\n",
      "    ├── perform(self = NavigateAction.Action(target_location=[[0.7199999690055847, 0.6800000071525574, 0.0], [0.0, 0.0, 0.017233690238890705, 0.9998514889326064]]))\n",
      "    ├── perform(self = PickUpAction.Action(object_designator=ObjectDesignatorDescription.Object(name='cereal', type='cereal', pose=((1.3, 0.7, 0.95), (0.0, 0.0, 0.0, 1.0)), bullet_world_object=<pycram.bullet_world.Object object at 0x7f9d88ef1790>), arm='left', grasp='front'))\n",
      "    ├── perform(self = ParkArmsAction.Action(arm=<Arms.BOTH: 3>))\n",
      "    ├── perform(self = NavigateAction.Action(target_location=[[-1.9075000286102295, 0.7792000770568848, 0.0], [0.0, 0.0, 0.1643989830107149, 0.9863939245479174]]))\n",
      "    ├── perform(self = PlaceAction.Action(object_designator=ObjectDesignatorDescription.Object(name='cereal', type='cereal', pose=((-1.739311695098877, 1.3202829360961914, 1.2181442975997925), (0.01802743572456121, -0.04746623640384984, -0.05363384183295179, 0.9972689601973425)), bullet_world_object=<pycram.bullet_world.Object object at 0x7f9d88ef1790>), arm='left', target_location=[[-1.2074999809265137, 1.019200086593628, 0.962496409046294], [0.0, 0.0, 0.6339889056055381, 0.7733421413379024]]))\n",
      "    ├── perform(self = ParkArmsAction.Action(arm=<Arms.BOTH: 3>))\n",
      "    └── perform(self = ParkArmsAction.Action(arm=<Arms.BOTH: 3>))\n"
     ]
>>>>>>> 4ad064f2
    }
   },
   "outputs": [],
   "source": [
    "from pycram.designators.action_designator import *\n",
    "from pycram.designators.location_designator import *\n",
    "from pycram.process_module import simulated_robot\n",
    "from pycram.enums import Arms\n",
    "from pycram.task import with_tree\n",
    "import pycram.task\n",
    "from pycram.bullet_world import BulletWorld, Object\n",
    "from pycram.robot_descriptions.robot_description_handler import InitializedRobotDescription as robot_description\n",
    "from pycram.designators.object_designator import *\n",
    "import anytree\n",
    "\n",
    "world = BulletWorld()\n",
    "pr2 = Object(\"pr2\", \"robot\", \"pr2.urdf\")\n",
    "kitchen = Object(\"kitchen\", \"environment\", \"kitchen.urdf\")\n",
    "milk = Object(\"milk\", \"milk\", \"milk.stl\", position=[1.3, 1, 0.9])\n",
    "cereal = Object(\"cereal\", \"cereal\", \"breakfast_cereal.stl\", position=[1.3, 0.7, 0.95])\n",
    "milk_desig = ObjectDesignatorDescription(names=[\"milk\"])\n",
    "cereal_desig = ObjectDesignatorDescription(names=[\"cereal\"])\n",
    "robot_desig = ObjectDesignatorDescription(names=[\"pr2\"]).resolve()\n",
    "kitchen_desig = ObjectDesignatorDescription(names=[\"kitchen\"])\n",
    "\n",
    "@with_tree\n",
    "def plan():\n",
    "    with simulated_robot:\n",
    "        ParkArmsAction.Action(Arms.BOTH).perform()\n",
    "        MoveTorsoAction([0.3]).resolve().perform()\n",
    "        pickup_pose = CostmapLocation(target=cereal_desig.resolve(), reachable_for=robot_desig).resolve()\n",
    "        pickup_arm = pickup_pose.reachable_arms[0]\n",
    "        NavigateAction(target_locations=[pickup_pose.pose]).resolve().perform()\n",
    "        PickUpAction(object_designator_description=cereal_desig, arms=[pickup_arm], grasps=[\"front\"]).resolve().perform()\n",
    "        ParkArmsAction([Arms.BOTH]).resolve().perform()\n",
    "\n",
    "        place_island = SemanticCostmapLocation(\"kitchen_island_surface\", kitchen_desig.resolve(),\n",
    "                                           cereal_desig.resolve()).resolve()\n",
    "\n",
    "        place_stand = CostmapLocation(place_island.pose, reachable_for=robot_desig, reachable_arm=pickup_arm).resolve()\n",
    "\n",
    "        NavigateAction(target_locations=[place_stand.pose]).resolve().perform()\n",
    "\n",
    "        PlaceAction(cereal_desig, target_locations=[place_island.pose], arms=[pickup_arm]).resolve().perform()\n",
    "\n",
    "        ParkArmsAction.Action(Arms.BOTH).perform()\n",
    "\n",
    "plan()\n",
    "world.exit()\n",
    "\n",
    "task_tree = pycram.task.task_tree\n",
    "print(anytree.RenderTree(task_tree))\n",
    "\n"
<<<<<<< HEAD
   ]
=======
   ],
   "metadata": {
    "collapsed": false,
    "ExecuteTime": {
     "start_time": "2023-04-28T09:50:27.526313Z",
     "end_time": "2023-04-28T09:50:38.046116Z"
    }
   }
>>>>>>> 4ad064f2
  },
  {
   "cell_type": "markdown",
   "metadata": {},
   "source": [
    "Next we serialize the task tree by just recursively inserting from its root."
   ]
  },
  {
   "cell_type": "code",
   "execution_count": 4,
   "metadata": {
    "ExecuteTime": {
     "end_time": "2023-04-17T10:37:56.788670Z",
     "start_time": "2023-04-17T10:37:56.788606Z"
    }
   },
   "outputs": [
    {
     "data": {
<<<<<<< HEAD
      "text/plain": [
       "pycram.orm.task.TaskTreeNode(1, 1, 2023-04-17 10:37:41.648917, None, RUNNING, None)"
      ]
=======
      "text/plain": "pycram.orm.task.TaskTreeNode(1, 1, 2023-04-28 09:50:27.528656, None, RUNNING, None)"
>>>>>>> 4ad064f2
     },
     "execution_count": 4,
     "metadata": {},
     "output_type": "execute_result"
    }
   ],
   "source": [
    "task_tree.root.insert(session)"
<<<<<<< HEAD
   ]
=======
   ],
   "metadata": {
    "collapsed": false,
    "ExecuteTime": {
     "start_time": "2023-04-28T09:50:54.155166Z",
     "end_time": "2023-04-28T09:50:54.186110Z"
    }
   }
>>>>>>> 4ad064f2
  },
  {
   "cell_type": "markdown",
   "metadata": {},
   "source": [
    "Lastly we can look at various table to see how the structures got logged.\n",
    "For example, we can get all the navigate actions that occurred."
   ]
  },
  {
   "cell_type": "code",
<<<<<<< HEAD
   "execution_count": 5,
   "metadata": {
    "ExecuteTime": {
     "end_time": "2023-04-17T10:37:56.789865Z",
     "start_time": "2023-04-17T10:37:56.789810Z"
    }
   },
=======
   "execution_count": 7,
>>>>>>> 4ad064f2
   "outputs": [
    {
     "name": "stdout",
     "output_type": "stream",
     "text": [
      "pycram.orm.action_designator.NavigateAction(3, Navigate, 1, 1)\n",
      "pycram.orm.action_designator.NavigateAction(6, Navigate, 3, 3)\n"
     ]
    }
   ],
   "source": [
    "navigations = session.query(pycram.orm.action_designator.NavigateAction).all()\n",
    "print(*navigations, sep=\"\\n\")\n"
<<<<<<< HEAD
   ]
=======
   ],
   "metadata": {
    "collapsed": false,
    "ExecuteTime": {
     "start_time": "2023-04-28T09:51:02.181616Z",
     "end_time": "2023-04-28T09:51:02.183982Z"
    }
   }
>>>>>>> 4ad064f2
  },
  {
   "cell_type": "markdown",
   "metadata": {},
   "source": [
    "Since inheritance is correctly mapped in the ORM package we can also get all actions that were executed with the correct classes in just one line."
   ]
  },
  {
   "cell_type": "code",
   "execution_count": 6,
   "metadata": {
    "ExecuteTime": {
     "end_time": "2023-04-17T10:37:56.833412Z",
     "start_time": "2023-04-17T10:37:56.833349Z"
    }
   },
   "outputs": [
    {
     "name": "stdout",
     "output_type": "stream",
     "text": [
      "pycram.orm.action_designator.ParkArmsAction(1, ParkArms, BOTH)\n",
      "pycram.orm.action_designator.MoveTorsoAction(2, MoveTorso, 0.3)\n",
      "pycram.orm.action_designator.NavigateAction(3, Navigate, 1, 1)\n",
      "pycram.orm.action_designator.PickUpAction(4, PickUp, left, front, 1)\n",
      "pycram.orm.action_designator.ParkArmsAction(5, ParkArms, BOTH)\n",
      "pycram.orm.action_designator.NavigateAction(6, Navigate, 3, 3)\n",
      "pycram.orm.action_designator.PlaceAction(7, Place, left, 5, 5, 2)\n",
      "pycram.orm.action_designator.ParkArmsAction(8, ParkArms, BOTH)\n",
      "pycram.orm.action_designator.ParkArmsAction(9, ParkArms, BOTH)\n"
     ]
    }
   ],
   "source": [
    "actions = session.query(pycram.orm.action_designator.Action).all()\n",
    "print(*actions, sep=\"\\n\")"
<<<<<<< HEAD
   ]
=======
   ],
   "metadata": {
    "collapsed": false,
    "ExecuteTime": {
     "start_time": "2023-04-28T09:51:00.194251Z",
     "end_time": "2023-04-28T09:51:00.201861Z"
    }
   }
>>>>>>> 4ad064f2
  },
  {
   "cell_type": "markdown",
   "metadata": {},
   "source": [
    "Of course all relational algebra operators, such as filtering and joining also work in pycram.orm queries. For example if we want all actions that have an object designator assigned in them, we can execute:"
   ]
  },
  {
   "cell_type": "code",
<<<<<<< HEAD
   "execution_count": 7,
   "metadata": {
    "ExecuteTime": {
     "end_time": "2023-04-17T10:37:56.833535Z",
     "start_time": "2023-04-17T10:37:56.833513Z"
    }
   },
=======
   "execution_count": 8,
>>>>>>> 4ad064f2
   "outputs": [
    {
     "name": "stdout",
     "output_type": "stream",
     "text": [
      "(pycram.orm.action_designator.PickUpAction(4, PickUp, left, front, 1), pycram.orm.object_designator.ObjectDesignator(1, Object, cereal, cereal, 2, 2))\n",
      "(pycram.orm.action_designator.PlaceAction(7, Place, left, 5, 5, 2), pycram.orm.object_designator.ObjectDesignator(2, Object, cereal, cereal, 4, 4))\n"
     ]
    }
   ],
   "source": [
    "object_actions = session.query(pycram.orm.action_designator.PickUpAction,\n",
    "                               pycram.orm.object_designator.ObjectDesignator).join(pycram.orm.object_designator.ObjectDesignator).all() + \\\n",
    "                 session.query(pycram.orm.action_designator.PlaceAction,\n",
    "                               pycram.orm.object_designator.ObjectDesignator).join(pycram.orm.object_designator.ObjectDesignator).all()\n",
    "print(*object_actions, sep=\"\\n\")"
<<<<<<< HEAD
   ]
=======
   ],
   "metadata": {
    "collapsed": false,
    "ExecuteTime": {
     "start_time": "2023-04-28T09:51:04.822430Z",
     "end_time": "2023-04-28T09:51:04.826665Z"
    }
   }
>>>>>>> 4ad064f2
  },
  {
   "cell_type": "markdown",
   "metadata": {},
   "source": [
    "If we want to filter for all successful tasks we can just add the filter operator."
   ]
  },
  {
   "cell_type": "code",
<<<<<<< HEAD
   "execution_count": 8,
   "metadata": {
    "ExecuteTime": {
     "end_time": "2023-04-17T10:37:56.833620Z",
     "start_time": "2023-04-17T10:37:56.833602Z"
    }
   },
=======
   "execution_count": 9,
>>>>>>> 4ad064f2
   "outputs": [
    {
     "name": "stdout",
     "output_type": "stream",
     "text": [
      "pycram.orm.task.TaskTreeNode(2, 2, 2023-04-28 09:50:36.756899, 2023-04-28 09:50:37.311820, SUCCEEDED, 1)\n",
      "pycram.orm.task.TaskTreeNode(3, 3, 2023-04-28 09:50:36.756942, 2023-04-28 09:50:36.780745, SUCCEEDED, 2)\n",
      "pycram.orm.task.TaskTreeNode(4, 4, 2023-04-28 09:50:36.780827, 2023-04-28 09:50:36.780937, SUCCEEDED, 2)\n",
      "pycram.orm.task.TaskTreeNode(5, 5, 2023-04-28 09:50:37.078064, 2023-04-28 09:50:37.079345, SUCCEEDED, 2)\n",
      "pycram.orm.task.TaskTreeNode(6, 6, 2023-04-28 09:50:37.079393, 2023-04-28 09:50:37.084248, SUCCEEDED, 2)\n",
      "pycram.orm.task.TaskTreeNode(7, 7, 2023-04-28 09:50:37.084292, 2023-04-28 09:50:37.084869, SUCCEEDED, 2)\n",
      "pycram.orm.task.TaskTreeNode(8, 8, 2023-04-28 09:50:37.305035, 2023-04-28 09:50:37.306429, SUCCEEDED, 2)\n",
      "pycram.orm.task.TaskTreeNode(9, 9, 2023-04-28 09:50:37.306498, 2023-04-28 09:50:37.311035, SUCCEEDED, 2)\n",
      "pycram.orm.task.TaskTreeNode(10, 10, 2023-04-28 09:50:37.311078, 2023-04-28 09:50:37.311482, SUCCEEDED, 2)\n",
      "pycram.orm.task.TaskTreeNode(11, 11, 2023-04-28 09:50:37.311509, 2023-04-28 09:50:37.311816, SUCCEEDED, 2)\n"
     ]
    }
   ],
   "source": [
    "successful_tasks = session.query(pycram.orm.task.TaskTreeNode).filter(pycram.orm.task.TaskTreeNode.status == \"SUCCEEDED\")\n",
    "print(*successful_tasks, sep=\"\\n\")"
<<<<<<< HEAD
   ]
=======
   ],
   "metadata": {
    "collapsed": false,
    "ExecuteTime": {
     "start_time": "2023-04-28T09:51:07.195114Z",
     "end_time": "2023-04-28T09:51:07.198321Z"
    }
   }
>>>>>>> 4ad064f2
  },
  {
   "cell_type": "markdown",
   "metadata": {},
   "source": [
    "As expected all but the root node succeeded, since the root node is still running.\n",
    "\n",
    "Writing an extension to the ORM package is also done with ease. We need to create a class that can be inserted and its ORM equivalent, write a to_sql() and insert() method and then insert it somewhere."
   ]
  },
  {
   "cell_type": "code",
<<<<<<< HEAD
   "execution_count": 9,
   "metadata": {
    "ExecuteTime": {
     "end_time": "2023-04-17T10:37:56.833671Z",
     "start_time": "2023-04-17T10:37:56.833656Z"
    }
   },
=======
   "execution_count": 10,
>>>>>>> 4ad064f2
   "outputs": [],
   "source": [
    "import pycram.designators.action_designator\n",
    "\n",
    "\n",
    "# define ORM class from pattern in every pycram.orm class\n",
    "class ORMSaying(pycram.orm.action_designator.Action):\n",
    "    __tablename__ = \"Saying\"\n",
    "    id = sqlalchemy.Column(sqlalchemy.types.Integer, sqlalchemy.ForeignKey(\"Action.id\"), primary_key=True)\n",
    "    text = sqlalchemy.Column(sqlalchemy.types.String(255))\n",
    "\n",
    "    __mapper_args__ = {\n",
    "        \"polymorphic_identity\": __tablename__,\n",
    "        \"polymorphic_on\": \"dtype\",\n",
    "    }\n",
    "\n",
    "    def __init__(self, text: str):\n",
    "        super().__init__()\n",
    "        self.text = text\n",
    "\n",
    "\n",
    "# define brand new action designator\n",
    "class Saying(pycram.designators.action_designator.ActionDesignatorDescription):\n",
    "\n",
    "    def __init__(self, text):\n",
    "        super().__init__()\n",
    "        self.text = text\n",
    "\n",
    "    def to_sql(self):\n",
    "        return ORMSaying(self.text)\n",
    "\n",
    "    def insert(self, session):\n",
    "        action = self.to_sql()\n",
    "        session.add(action)\n",
    "        session.commit()\n",
    "        return action\n"
<<<<<<< HEAD
   ]
=======
   ],
   "metadata": {
    "collapsed": false,
    "ExecuteTime": {
     "start_time": "2023-04-28T09:51:09.689239Z",
     "end_time": "2023-04-28T09:51:09.690654Z"
    }
   }
>>>>>>> 4ad064f2
  },
  {
   "cell_type": "markdown",
   "metadata": {},
   "source": [
    "So we now got our new ActionDesignator called Saying and its ORM version. Since this class got created after all other classes got inserted into the database (in the beginning of the notebook) we have to insert it manually."
   ]
  },
  {
   "cell_type": "code",
<<<<<<< HEAD
   "execution_count": 10,
=======
   "execution_count": 11,
   "outputs": [],
   "source": [
    "ORMSaying.metadata.create_all(bind=engine)"
   ],
>>>>>>> 4ad064f2
   "metadata": {
    "ExecuteTime": {
<<<<<<< HEAD
     "end_time": "2023-04-17T10:37:56.833722Z",
     "start_time": "2023-04-17T10:37:56.833705Z"
=======
     "start_time": "2023-04-28T09:51:13.517230Z",
     "end_time": "2023-04-28T09:51:13.520331Z"
>>>>>>> 4ad064f2
    }
   },
   "outputs": [],
   "source": [
    "ORMSaying.metadata.create_all(bind=engine)"
   ]
  },
  {
   "cell_type": "markdown",
   "metadata": {},
   "source": [
    "Now we can create and insert a Saying action."
   ]
  },
  {
   "cell_type": "code",
<<<<<<< HEAD
   "execution_count": 11,
   "metadata": {
    "ExecuteTime": {
     "end_time": "2023-04-17T10:37:56.833826Z",
     "start_time": "2023-04-17T10:37:56.833807Z"
    }
   },
   "outputs": [
    {
     "data": {
      "text/plain": [
       "__main__.ORMSaying(9, Saying, Patchie, Patchie; Where is my Patchie?)"
      ]
=======
   "execution_count": 12,
   "outputs": [
    {
     "data": {
      "text/plain": "__main__.ORMSaying(10, Saying, Patchie, Patchie; Where is my Patchie?)"
>>>>>>> 4ad064f2
     },
     "execution_count": 12,
     "metadata": {},
     "output_type": "execute_result"
    }
   ],
   "source": [
    "# create a saying action and insert it\n",
    "foo = Saying(\"Patchie, Patchie; Where is my Patchie?\")\n",
    "orm_foo = foo.insert(session)\n",
    "orm_foo"
<<<<<<< HEAD
   ]
=======
   ],
   "metadata": {
    "collapsed": false,
    "ExecuteTime": {
     "start_time": "2023-04-28T09:51:15.750070Z",
     "end_time": "2023-04-28T09:51:15.755271Z"
    }
   }
>>>>>>> 4ad064f2
  },
  {
   "cell_type": "markdown",
   "metadata": {},
   "source": [
    "It is notable that committing the object to the session fills its primary key. Hence, there is no worries about assigning unique IDs manually.\n",
    "Finally, we can double-check that our object exists in the database."
   ]
  },
  {
   "cell_type": "code",
<<<<<<< HEAD
   "execution_count": 12,
   "metadata": {
    "ExecuteTime": {
     "end_time": "2023-04-17T10:37:56.833919Z",
     "start_time": "2023-04-17T10:37:56.833898Z"
    }
   },
   "outputs": [
    {
     "data": {
      "text/plain": [
       "[__main__.ORMSaying(9, Saying, Patchie, Patchie; Where is my Patchie?)]"
      ]
=======
   "execution_count": 13,
   "outputs": [
    {
     "data": {
      "text/plain": "[__main__.ORMSaying(10, Saying, Patchie, Patchie; Where is my Patchie?)]"
>>>>>>> 4ad064f2
     },
     "execution_count": 13,
     "metadata": {},
     "output_type": "execute_result"
    }
   ],
   "source": [
    "session.query(ORMSaying).all()"
<<<<<<< HEAD
   ]
=======
   ],
   "metadata": {
    "collapsed": false,
    "ExecuteTime": {
     "start_time": "2023-04-28T09:51:18.781407Z",
     "end_time": "2023-04-28T09:51:18.784132Z"
    }
   }
>>>>>>> 4ad064f2
  }
 ],
 "metadata": {
  "kernelspec": {
<<<<<<< HEAD
   "display_name": "Python 3",
   "language": "python",
   "name": "python3"
=======
   "name": "pycram",
   "language": "python",
   "display_name": "pycram"
>>>>>>> 4ad064f2
  },
  "language_info": {
   "codemirror_mode": {
    "name": "ipython",
    "version": 3
   },
   "file_extension": ".py",
   "mimetype": "text/x-python",
   "name": "python",
   "nbconvert_exporter": "python",
   "pygments_lexer": "ipython3",
   "version": "3.8.10"
  }
 },
 "nbformat": 4,
 "nbformat_minor": 1
}<|MERGE_RESOLUTION|>--- conflicted
+++ resolved
@@ -15,25 +15,16 @@
    "execution_count": 1,
    "metadata": {
     "ExecuteTime": {
-<<<<<<< HEAD
      "end_time": "2023-04-17T10:37:41.201035Z",
      "start_time": "2023-04-17T10:37:41.200906Z"
-=======
-     "start_time": "2023-04-28T09:50:23.878099Z",
-     "end_time": "2023-04-28T09:50:23.964996Z"
->>>>>>> 4ad064f2
     }
    },
    "outputs": [
     {
      "data": {
-<<<<<<< HEAD
       "text/plain": [
        "<sqlalchemy.orm.session.Session at 0x7fe50afbe040>"
       ]
-=======
-      "text/plain": "<sqlalchemy.orm.session.Session at 0x7f9dd4933a00>"
->>>>>>> 4ad064f2
      },
      "execution_count": 1,
      "metadata": {},
@@ -96,24 +87,12 @@
     "import pycram.orm.action_designator\n",
     "pycram.orm.base.Base.metadata.create_all(engine)\n",
     "session.commit()"
-<<<<<<< HEAD
-   ]
-=======
-   ],
-   "metadata": {
-    "collapsed": false,
-    "ExecuteTime": {
-     "start_time": "2023-04-28T09:50:25.450726Z",
-     "end_time": "2023-04-28T09:50:25.884566Z"
-    }
-   }
->>>>>>> 4ad064f2
-  },
-  {
-   "cell_type": "markdown",
-   "metadata": {},
-   "source": [
-<<<<<<< HEAD
+   ]
+  },
+  {
+   "cell_type": "markdown",
+   "metadata": {},
+   "source": [
     "Next we will write a simple plan where the robot parks his arms and then moves somewhere. We will construct a TaskTree around it such that we can serialize it later. As usual, we first create a world and then define the plan. After that we get and print the task tree."
    ]
   },
@@ -124,34 +103,6 @@
     "ExecuteTime": {
      "end_time": "2023-04-17T10:37:56.755551Z",
      "start_time": "2023-04-17T10:37:56.755446Z"
-=======
-    "Next we will write a simple pick and place plan. We will construct a TaskTree around it such that we can serialize it later. As usual, we first create a world and then define the plan. After that we get and print the task tree."
-   ],
-   "metadata": {
-    "collapsed": false
-   }
-  },
-  {
-   "cell_type": "code",
-   "execution_count": 3,
-   "outputs": [
-    {
-     "name": "stdout",
-     "output_type": "stream",
-     "text": [
-      "no_operation()\n",
-      "└── plan()\n",
-      "    ├── perform(self = ParkArmsAction.Action(arm=<Arms.BOTH: 3>))\n",
-      "    ├── perform(self = MoveTorsoAction.Action(position=0.3))\n",
-      "    ├── perform(self = NavigateAction.Action(target_location=[[0.7199999690055847, 0.6800000071525574, 0.0], [0.0, 0.0, 0.017233690238890705, 0.9998514889326064]]))\n",
-      "    ├── perform(self = PickUpAction.Action(object_designator=ObjectDesignatorDescription.Object(name='cereal', type='cereal', pose=((1.3, 0.7, 0.95), (0.0, 0.0, 0.0, 1.0)), bullet_world_object=<pycram.bullet_world.Object object at 0x7f9d88ef1790>), arm='left', grasp='front'))\n",
-      "    ├── perform(self = ParkArmsAction.Action(arm=<Arms.BOTH: 3>))\n",
-      "    ├── perform(self = NavigateAction.Action(target_location=[[-1.9075000286102295, 0.7792000770568848, 0.0], [0.0, 0.0, 0.1643989830107149, 0.9863939245479174]]))\n",
-      "    ├── perform(self = PlaceAction.Action(object_designator=ObjectDesignatorDescription.Object(name='cereal', type='cereal', pose=((-1.739311695098877, 1.3202829360961914, 1.2181442975997925), (0.01802743572456121, -0.04746623640384984, -0.05363384183295179, 0.9972689601973425)), bullet_world_object=<pycram.bullet_world.Object object at 0x7f9d88ef1790>), arm='left', target_location=[[-1.2074999809265137, 1.019200086593628, 0.962496409046294], [0.0, 0.0, 0.6339889056055381, 0.7733421413379024]]))\n",
-      "    ├── perform(self = ParkArmsAction.Action(arm=<Arms.BOTH: 3>))\n",
-      "    └── perform(self = ParkArmsAction.Action(arm=<Arms.BOTH: 3>))\n"
-     ]
->>>>>>> 4ad064f2
     }
    },
    "outputs": [],
@@ -205,18 +156,7 @@
     "task_tree = pycram.task.task_tree\n",
     "print(anytree.RenderTree(task_tree))\n",
     "\n"
-<<<<<<< HEAD
-   ]
-=======
-   ],
-   "metadata": {
-    "collapsed": false,
-    "ExecuteTime": {
-     "start_time": "2023-04-28T09:50:27.526313Z",
-     "end_time": "2023-04-28T09:50:38.046116Z"
-    }
-   }
->>>>>>> 4ad064f2
+   ]
   },
   {
    "cell_type": "markdown",
@@ -237,13 +177,9 @@
    "outputs": [
     {
      "data": {
-<<<<<<< HEAD
       "text/plain": [
        "pycram.orm.task.TaskTreeNode(1, 1, 2023-04-17 10:37:41.648917, None, RUNNING, None)"
       ]
-=======
-      "text/plain": "pycram.orm.task.TaskTreeNode(1, 1, 2023-04-28 09:50:27.528656, None, RUNNING, None)"
->>>>>>> 4ad064f2
      },
      "execution_count": 4,
      "metadata": {},
@@ -252,18 +188,7 @@
    ],
    "source": [
     "task_tree.root.insert(session)"
-<<<<<<< HEAD
-   ]
-=======
-   ],
-   "metadata": {
-    "collapsed": false,
-    "ExecuteTime": {
-     "start_time": "2023-04-28T09:50:54.155166Z",
-     "end_time": "2023-04-28T09:50:54.186110Z"
-    }
-   }
->>>>>>> 4ad064f2
+   ]
   },
   {
    "cell_type": "markdown",
@@ -275,7 +200,6 @@
   },
   {
    "cell_type": "code",
-<<<<<<< HEAD
    "execution_count": 5,
    "metadata": {
     "ExecuteTime": {
@@ -283,9 +207,6 @@
      "start_time": "2023-04-17T10:37:56.789810Z"
     }
    },
-=======
-   "execution_count": 7,
->>>>>>> 4ad064f2
    "outputs": [
     {
      "name": "stdout",
@@ -299,18 +220,7 @@
    "source": [
     "navigations = session.query(pycram.orm.action_designator.NavigateAction).all()\n",
     "print(*navigations, sep=\"\\n\")\n"
-<<<<<<< HEAD
-   ]
-=======
-   ],
-   "metadata": {
-    "collapsed": false,
-    "ExecuteTime": {
-     "start_time": "2023-04-28T09:51:02.181616Z",
-     "end_time": "2023-04-28T09:51:02.183982Z"
-    }
-   }
->>>>>>> 4ad064f2
+   ]
   },
   {
    "cell_type": "markdown",
@@ -348,18 +258,7 @@
    "source": [
     "actions = session.query(pycram.orm.action_designator.Action).all()\n",
     "print(*actions, sep=\"\\n\")"
-<<<<<<< HEAD
-   ]
-=======
-   ],
-   "metadata": {
-    "collapsed": false,
-    "ExecuteTime": {
-     "start_time": "2023-04-28T09:51:00.194251Z",
-     "end_time": "2023-04-28T09:51:00.201861Z"
-    }
-   }
->>>>>>> 4ad064f2
+   ]
   },
   {
    "cell_type": "markdown",
@@ -370,7 +269,6 @@
   },
   {
    "cell_type": "code",
-<<<<<<< HEAD
    "execution_count": 7,
    "metadata": {
     "ExecuteTime": {
@@ -378,9 +276,6 @@
      "start_time": "2023-04-17T10:37:56.833513Z"
     }
    },
-=======
-   "execution_count": 8,
->>>>>>> 4ad064f2
    "outputs": [
     {
      "name": "stdout",
@@ -397,18 +292,7 @@
     "                 session.query(pycram.orm.action_designator.PlaceAction,\n",
     "                               pycram.orm.object_designator.ObjectDesignator).join(pycram.orm.object_designator.ObjectDesignator).all()\n",
     "print(*object_actions, sep=\"\\n\")"
-<<<<<<< HEAD
-   ]
-=======
-   ],
-   "metadata": {
-    "collapsed": false,
-    "ExecuteTime": {
-     "start_time": "2023-04-28T09:51:04.822430Z",
-     "end_time": "2023-04-28T09:51:04.826665Z"
-    }
-   }
->>>>>>> 4ad064f2
+   ]
   },
   {
    "cell_type": "markdown",
@@ -419,7 +303,6 @@
   },
   {
    "cell_type": "code",
-<<<<<<< HEAD
    "execution_count": 8,
    "metadata": {
     "ExecuteTime": {
@@ -427,9 +310,6 @@
      "start_time": "2023-04-17T10:37:56.833602Z"
     }
    },
-=======
-   "execution_count": 9,
->>>>>>> 4ad064f2
    "outputs": [
     {
      "name": "stdout",
@@ -451,18 +331,7 @@
    "source": [
     "successful_tasks = session.query(pycram.orm.task.TaskTreeNode).filter(pycram.orm.task.TaskTreeNode.status == \"SUCCEEDED\")\n",
     "print(*successful_tasks, sep=\"\\n\")"
-<<<<<<< HEAD
-   ]
-=======
-   ],
-   "metadata": {
-    "collapsed": false,
-    "ExecuteTime": {
-     "start_time": "2023-04-28T09:51:07.195114Z",
-     "end_time": "2023-04-28T09:51:07.198321Z"
-    }
-   }
->>>>>>> 4ad064f2
+   ]
   },
   {
    "cell_type": "markdown",
@@ -475,7 +344,6 @@
   },
   {
    "cell_type": "code",
-<<<<<<< HEAD
    "execution_count": 9,
    "metadata": {
     "ExecuteTime": {
@@ -483,9 +351,6 @@
      "start_time": "2023-04-17T10:37:56.833656Z"
     }
    },
-=======
-   "execution_count": 10,
->>>>>>> 4ad064f2
    "outputs": [],
    "source": [
     "import pycram.designators.action_designator\n",
@@ -522,18 +387,7 @@
     "        session.add(action)\n",
     "        session.commit()\n",
     "        return action\n"
-<<<<<<< HEAD
-   ]
-=======
-   ],
-   "metadata": {
-    "collapsed": false,
-    "ExecuteTime": {
-     "start_time": "2023-04-28T09:51:09.689239Z",
-     "end_time": "2023-04-28T09:51:09.690654Z"
-    }
-   }
->>>>>>> 4ad064f2
+   ]
   },
   {
    "cell_type": "markdown",
@@ -544,24 +398,11 @@
   },
   {
    "cell_type": "code",
-<<<<<<< HEAD
    "execution_count": 10,
-=======
-   "execution_count": 11,
-   "outputs": [],
-   "source": [
-    "ORMSaying.metadata.create_all(bind=engine)"
-   ],
->>>>>>> 4ad064f2
-   "metadata": {
-    "ExecuteTime": {
-<<<<<<< HEAD
+   "metadata": {
+    "ExecuteTime": {
      "end_time": "2023-04-17T10:37:56.833722Z",
      "start_time": "2023-04-17T10:37:56.833705Z"
-=======
-     "start_time": "2023-04-28T09:51:13.517230Z",
-     "end_time": "2023-04-28T09:51:13.520331Z"
->>>>>>> 4ad064f2
     }
    },
    "outputs": [],
@@ -578,7 +419,6 @@
   },
   {
    "cell_type": "code",
-<<<<<<< HEAD
    "execution_count": 11,
    "metadata": {
     "ExecuteTime": {
@@ -592,13 +432,6 @@
       "text/plain": [
        "__main__.ORMSaying(9, Saying, Patchie, Patchie; Where is my Patchie?)"
       ]
-=======
-   "execution_count": 12,
-   "outputs": [
-    {
-     "data": {
-      "text/plain": "__main__.ORMSaying(10, Saying, Patchie, Patchie; Where is my Patchie?)"
->>>>>>> 4ad064f2
      },
      "execution_count": 12,
      "metadata": {},
@@ -610,18 +443,7 @@
     "foo = Saying(\"Patchie, Patchie; Where is my Patchie?\")\n",
     "orm_foo = foo.insert(session)\n",
     "orm_foo"
-<<<<<<< HEAD
-   ]
-=======
-   ],
-   "metadata": {
-    "collapsed": false,
-    "ExecuteTime": {
-     "start_time": "2023-04-28T09:51:15.750070Z",
-     "end_time": "2023-04-28T09:51:15.755271Z"
-    }
-   }
->>>>>>> 4ad064f2
+   ]
   },
   {
    "cell_type": "markdown",
@@ -633,7 +455,6 @@
   },
   {
    "cell_type": "code",
-<<<<<<< HEAD
    "execution_count": 12,
    "metadata": {
     "ExecuteTime": {
@@ -647,13 +468,6 @@
       "text/plain": [
        "[__main__.ORMSaying(9, Saying, Patchie, Patchie; Where is my Patchie?)]"
       ]
-=======
-   "execution_count": 13,
-   "outputs": [
-    {
-     "data": {
-      "text/plain": "[__main__.ORMSaying(10, Saying, Patchie, Patchie; Where is my Patchie?)]"
->>>>>>> 4ad064f2
      },
      "execution_count": 13,
      "metadata": {},
@@ -662,31 +476,14 @@
    ],
    "source": [
     "session.query(ORMSaying).all()"
-<<<<<<< HEAD
-   ]
-=======
-   ],
-   "metadata": {
-    "collapsed": false,
-    "ExecuteTime": {
-     "start_time": "2023-04-28T09:51:18.781407Z",
-     "end_time": "2023-04-28T09:51:18.784132Z"
-    }
-   }
->>>>>>> 4ad064f2
+   ]
   }
  ],
  "metadata": {
   "kernelspec": {
-<<<<<<< HEAD
    "display_name": "Python 3",
    "language": "python",
    "name": "python3"
-=======
-   "name": "pycram",
-   "language": "python",
-   "display_name": "pycram"
->>>>>>> 4ad064f2
   },
   "language_info": {
    "codemirror_mode": {
